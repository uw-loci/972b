--- conflicted
+++ resolved
@@ -1,4 +1,7 @@
 #include "972b.h"
+
+const String PressureTransducer::INCOMPLETE_RESPONSE = "ERROR:Incomplete response";
+const String PressureTransducer::RESPONSE_TOO_LONG = "ERROR:Response too long";
 
 const String PressureTransducer::INCOMPLETE_RESPONSE = "ERROR:Incomplete response";
 const String PressureTransducer::RESPONSE_TOO_LONG = "ERROR:Response too long";
@@ -70,36 +73,26 @@
                     break; // correctly formed response received
                 }
             } else {
-<<<<<<< HEAD
+                Serial.println("RESPONSE_TOO_LONG");
+                return RESPONSE_TOO_LONG;
                 Serial.println(RESPONSE_TOO_LONG);
-=======
-                Serial.println("RESPONSE_TOO_LONG");
->>>>>>> 02f6842a
                 return RESPONSE_TOO_LONG;
             }
         }
     }
-<<<<<<< HEAD
+
+    if (response.isEmpty()){
+        return INCOMPLETE_RESPONSE;
+    }
+
+    return response;
     if (response.isEmpty()) {
         return INCOMPLETE_RESPONSE; // time-out or incomplete response
     }
-=======
-
-    if (response.isEmpty()){
-        return INCOMPLETE_RESPONSE;
-    }
-
->>>>>>> 02f6842a
     return response;
 }
 
 String PressureTransducer::parseResponse(const String& response) {
-<<<<<<< HEAD
-    if (response == INCOMPLETE_RESPONSE || response == RESPONSE_TOO_LONG) {
-        return response;
-    }
-    if (response.startsWith("Error")) return response;
-=======
     if (response.length() == 0) {
         return "Error:None"
     }
@@ -108,7 +101,6 @@
         return response;
     }
 
->>>>>>> 02f6842a
 
     if (response.startsWith("@" + this->deviceAddress + "ACK")) {
         int startIndex = response.indexOf("ACK") + 3;
@@ -142,16 +134,16 @@
     if (response == INCOMPLETE_RESPONSE || response == RESPONSE_TOO_LONG) {
         result.outcome = false;
         result.resultStr = response;
-<<<<<<< HEAD
+    }
+    else if (response.startsWith("@" + this->deviceAddress + "ACK")){
+        result.outcome = true
+        result.displayStr = parseResponse(response); // to print on the LCD
+    if (response == INCOMPLETE_RESPONSE || response == RESPONSE_TOO_LONG) {
+        result.outcome = false;
+        result.resultStr = response;
     } else if (response.startsWith("@" + this->deviceAddress + "ACK")) {
         result.outcome = true; // Indicate success to function caller
         result.resultStr = parseResponse(response);
-=======
-    }
-    else if (response.startsWith("@" + this->deviceAddress + "ACK")){
-        result.outcome = true
-        result.displayStr = parseResponse(response); // to print on the LCD
->>>>>>> 02f6842a
     } else {
         result.outcome = false; // Indicate failure to function caller
         result.displayStr = parseResponse(response);
@@ -267,6 +259,7 @@
 CommandResult PressureTransducer::setupSetpoint(String setpoint, String direction, String hysteresis, String enableMode) {
     CommandResult result;
     result.outcome = false; // Assume failure unless proven otherwise
+    result.outcome = false; // Assume failure unless proven otherwise
 
     // Step 1: Set the setpoint value
     sendCommand("SP1", setpoint);
@@ -278,6 +271,7 @@
     }
     if (!response.startsWith("@" + this->deviceAddress + "ACK")) {
         result.displayStr = parseResponse(response);
+        return result; // Early return on failure
         return result; // Early return on failure
     }
 
@@ -292,6 +286,7 @@
     if (!response.startsWith("@" + this->deviceAddress + "ACK")) {
         result.displayStr = parseResponse(response);
         return result; // Early return on failure
+        return result; // Early return on failure
     }
 
     // Step 3: Set the setpoint hysteresis value
@@ -318,14 +313,16 @@
     if (!response.startsWith("@" + this->deviceAddress + "ACK")){
         result.outcome = true;
     }
-<<<<<<< HEAD
+    result.displayStr = parseResponse(response);
+    return result;
+        result.outcome = false;
+        result.displayStr = parseResponse(response);
+        return result;
+    }
 
     // if everything is ok
     result.outcome = true;
     result.resultStr = "972bOK";
-=======
-    result.displayStr = parseResponse(response);
->>>>>>> 02f6842a
     return result;
 }
 
@@ -337,7 +334,10 @@
     if (response == INCOMPLETE_RESPONSE || response == RESPONSE_TOO_LONG) {
         result.outcome = false;
         result.resultStr = response;
-<<<<<<< HEAD
+    } else if (response.startsWith("@" + this->deviceAddress + "ACK")) {
+    if (response == INCOMPLETE_RESPONSE || response == RESPONSE_TOO_LONG) {
+        result.outcome = false;
+        result.resultStr = response;
         return result;
     }
 
@@ -349,13 +349,7 @@
             result.resultStr = "Error:Invalid pressure reading";
         } else {
         result.outcome = true;
-        result.resultStr = parsedResponse;
-        }
-=======
-    } else if (response.startsWith("@" + this->deviceAddress + "ACK")) {
-        result.outcome = true;
         result.resultStr = parseResponse(response);;
->>>>>>> 02f6842a
     } else {
         result.outcome = false;
         result.resultStr = parseResponse(response);;
@@ -372,11 +366,12 @@
 CommandResult PressureTransducer::setPressureUnits(String units) {
     sendCommand("U", units);// datasheet p.43
     String response = readResponse();
-<<<<<<< HEAD
-=======
 
     CommandResult result; // info to return to caller
->>>>>>> 02f6842a
+    if (response == INCOMPLETE_RESPONSE || response == RESPONSE_TOO_LONG) {
+        result.outcome = false;
+        result.resultStr = response;
+    } else if (response.startsWith("@" + this->deviceAddress + "ACK")){
     if (response == INCOMPLETE_RESPONSE || response == RESPONSE_TOO_LONG) {
         result.outcome = false;
         result.resultStr = response;
